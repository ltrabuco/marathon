--- conflicted
+++ resolved
@@ -1,22 +1,18 @@
 package mesosphere.marathon
 
-<<<<<<< HEAD
 import akka.actor.ActorSystem
 import akka.event.EventStream
 import akka.testkit.{ TestKit, TestProbe }
-=======
 import com.codahale.metrics.MetricRegistry
->>>>>>> fc296d4b
 import com.fasterxml.jackson.databind.ObjectMapper
 import com.google.common.collect.Lists
 import mesosphere.marathon.Protos.MarathonTask
 import mesosphere.marathon.api.v1.AppDefinition
 import mesosphere.marathon.health.HealthCheckManager
-<<<<<<< HEAD
 import mesosphere.marathon.state.PathId._
 import mesosphere.marathon.state.{ AppRepository, Timestamp }
 import mesosphere.marathon.tasks.TaskQueue.QueuedTask
-import mesosphere.marathon.tasks.{ TaskQueue, TaskTracker }
+import mesosphere.marathon.tasks.{ TaskIdUtil, TaskQueue, TaskTracker }
 import mesosphere.mesos.util.FrameworkIdUtil
 import org.apache.mesos.Protos.{ OfferID, TaskID, TaskInfo }
 import org.apache.mesos.SchedulerDriver
@@ -27,24 +23,9 @@
 
 import scala.collection.JavaConverters._
 import scala.concurrent.duration.Deadline
-=======
-import mesosphere.marathon.state.{ AppRepository, Timestamp }
-import mesosphere.marathon.tasks._
-import mesosphere.mesos.util.FrameworkIdUtil
-import mesosphere.util.RateLimiters
-import org.apache.mesos.Protos.{ OfferID, TaskID, TaskInfo }
-import org.apache.mesos.SchedulerDriver
-import org.mockito.Matchers._
-import org.mockito.Mockito._
-import org.mockito.{ ArgumentCaptor, Matchers }
-
-import scala.collection.JavaConverters._
-import scala.collection.mutable
->>>>>>> fc296d4b
 
 class MarathonSchedulerTest extends TestKit(ActorSystem("System")) with MarathonSpec with BeforeAndAfterAll {
 
-<<<<<<< HEAD
   var repo: AppRepository = _
   var hcManager: HealthCheckManager = _
   var tracker: TaskTracker = _
@@ -52,18 +33,8 @@
   var scheduler: MarathonScheduler = _
   var frameworkIdUtil: FrameworkIdUtil = _
   var probe: TestProbe = _
+  var taskIdUtil: TaskIdUtil = _
   var config: MarathonConf = _
-=======
-  var repo: AppRepository = null
-  var hcManager: HealthCheckManager = null
-  var tracker: TaskTracker = null
-  var queue: TaskQueue = null
-  var scheduler: MarathonScheduler = null
-  var frameworkIdUtil: FrameworkIdUtil = null
-  var taskIdUtil: TaskIdUtil = null
-  var rateLimiters: RateLimiters = null
-  var config: MarathonConf = null
->>>>>>> fc296d4b
 
   val metricRegistry = new MetricRegistry
 
@@ -73,14 +44,9 @@
     tracker = mock[TaskTracker]
     queue = mock[TaskQueue]
     frameworkIdUtil = mock[FrameworkIdUtil]
-<<<<<<< HEAD
     config = defaultConfig()
+    taskIdUtil = mock[TaskIdUtil]
     probe = TestProbe()
-=======
-    taskIdUtil = mock[TaskIdUtil]
-    rateLimiters = mock[RateLimiters]
-    config = mock[MarathonConf]
->>>>>>> fc296d4b
     scheduler = new MarathonScheduler(
       mock[EventStream],
       new ObjectMapper,
@@ -90,12 +56,8 @@
       tracker,
       queue,
       frameworkIdUtil,
-<<<<<<< HEAD
+      taskIdUtil,
       mock[ActorSystem],
-=======
-      taskIdUtil,
-      rateLimiters,
->>>>>>> fc296d4b
       config
     )
   }
@@ -119,11 +81,7 @@
     val list = Vector(queuedTask)
     val allApps = Vector(app)
 
-<<<<<<< HEAD
-    when(tracker.newTaskId("testOffers".toRootPath))
-=======
-    when(taskIdUtil.newTaskId("testOffers"))
->>>>>>> fc296d4b
+    when(taskIdUtil.newTaskId("testOffers".toRootPath))
       .thenReturn(TaskID.newBuilder.setValue("testOffers_0-1234").build)
     when(tracker.checkStagedTasks).thenReturn(Seq())
     when(queue.poll()).thenReturn(Some(queuedTask))
